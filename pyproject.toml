--- conflicted
+++ resolved
@@ -21,17 +21,12 @@
     "python-json-logger (>=3.3.0,<4.0.0)",
     "python-dotenv (>=1.1.1,<2.0.0)",
     "openai (>=1.99.9,<2.0.0)",
-<<<<<<< HEAD
-    "pydantic (>=2.0.0,<3.0.0)",
+    "pydantic (>=2.11.7,<3.0.0)",
     "pydantic-settings (>=2.0.0,<3.0.0)",
     "langchain-groq (>=0.3.7,<0.4.0)",
-=======
     "weaviate-client (>=4.16.9,<5.0.0)",
-    "pydantic (>=2.11.7,<3.0.0)",
-    "langchain-groq (>=0.3.7,<0.4.0)",
     "langchain-community (>=0.3.27,<0.4.0)",
     "langchain-openai (>=0.3.30,<0.4.0)",
->>>>>>> 3ac01268
 ]
 
 [tool.poetry]
