--- conflicted
+++ resolved
@@ -10,12 +10,9 @@
 
 from pathlib import Path
 
-<<<<<<< HEAD
-=======
 from dotenv import load_dotenv
 
 from app.config.loader import ConfigLoader
->>>>>>> cce2a6ad
 from app.config.logger.logger import setup_logger
 from app.retrieval.embedding.generate_embeddings import (
     DEFAULT_BATCH_SIZE,
