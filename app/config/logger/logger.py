--- conflicted
+++ resolved
@@ -143,14 +143,6 @@
     Initializes the application logger using a YAML configuration file.
     Robust to missing YAML: falls back to a minimal file+console logging config.
     """
-<<<<<<< HEAD
-    base_dir = os.path.dirname(__file__)
-    config_path = os.path.join(base_dir, settings.logging_config_file)
-
-    if not os.path.isfile(config_path):
-        raise FileNotFoundError(f'Logger config not found at: {config_path}')
-
-=======
     base_dir = Path(__file__).parent  # app/config/logger
     config_path = base_dir / os.getenv('LOGGING_CONFIG_FILE', 'logger.yaml')
 
@@ -182,7 +174,6 @@
         return
 
     # load YAML config, and if it includes a 'file' handler, ensure filename is inside LOG_DIR
->>>>>>> 3ac01268
     with open(config_path) as f:
         config = yaml.safe_load(f)
 
