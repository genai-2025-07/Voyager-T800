--- conflicted
+++ resolved
@@ -1,14 +1,12 @@
 import os
 import re
-<<<<<<< HEAD
 import uuid
-=======
+import re
 import logging
 from pathlib import Path
 sys.path.append(str(Path(__file__).resolve().parents[2]))
 from app.chains.itinerary_chain import full_response, stream_response
 from PIL import Image, UnidentifiedImageError
->>>>>>> 31fdd4e0
 
 from datetime import datetime
 
@@ -24,24 +22,18 @@
 
 WELCOME_MESSAGE = (
     "🚀 Welcome to Voyager-T800! I'm your intelligent AI travel assistant. "
-<<<<<<< HEAD
     'Tell me about your dream trip - where would you like to go, when, and what kind of experience are you looking for?'
-=======
-    "Tell me about your dream trip - where would you like to go, when, and what kind of experience are you looking for?")
-
-APP_PAGE_TITLE = os.environ.get("VOYAGER_PAGE_TITLE", "Voyager-T800 Travel Assistant")
-APP_PAGE_ICON = os.environ.get("VOYAGER_PAGE_ICON", "🚀")
-APP_PAGE_TAGLINE = os.environ.get("VOYAGER_PAGE_TAGLINE","*Your AI-powered conversational trip planner*",)
-
-try:
-    MAX_INPUT_LENGTH = int(os.environ.get("VOYAGER_MAX_INPUT_LENGTH", "500"))
-except ValueError:
-    MAX_INPUT_LENGTH = 500
-
-try:
-    SESSIONS_PAGE_SIZE = int(os.environ.get("VOYAGER_SESSIONS_PAGE_SIZE", "10"))
-except ValueError:
-    SESSIONS_PAGE_SIZE = 10
+)
+
+APP_PAGE_TITLE = settings.voyager_page_title
+APP_PAGE_ICON = settings.voyager_page_icon
+APP_PAGE_TAGLINE = settings.voyager_page_tagline
+
+MAX_INPUT_LENGTH = settings.voyager_max_input_length
+SESSIONS_PAGE_SIZE = settings.voyager_sessions_page_size
+IMAGE_DISPLAY_WIDTH = settings.image_display_width
+
+st.set_page_config(page_title=APP_PAGE_TITLE, page_icon=APP_PAGE_ICON, layout='wide')
 
 MIN_LOADED_IMAGE_WIDTH = 200
 MIN_LOADED_IMAGE_HEIGHT = 200
@@ -51,19 +43,7 @@
     page_title=APP_PAGE_TITLE,
     page_icon=APP_PAGE_ICON,
     layout="wide"
->>>>>>> 31fdd4e0
 )
-
-APP_PAGE_TITLE = settings.voyager_page_title
-APP_PAGE_ICON = settings.voyager_page_icon
-APP_PAGE_TAGLINE = settings.voyager_page_tagline
-
-MAX_INPUT_LENGTH = settings.voyager_max_input_length
-SESSIONS_PAGE_SIZE = settings.voyager_sessions_page_size
-IMAGE_DISPLAY_WIDTH = settings.image_display_width
-
-st.set_page_config(page_title=APP_PAGE_TITLE, page_icon=APP_PAGE_ICON, layout='wide')
-
 
 def load_styles():
     try:
@@ -96,15 +76,11 @@
 if 'user_id' not in st.session_state:
     st.session_state.user_id = f'anon_{uuid.uuid4().hex}'
 
-<<<<<<< HEAD
-if 'sessions' not in st.session_state:
-    st.session_state.sessions = {}
-=======
 # Simple holder for last derived weather summary block
 if "weather_summary" not in st.session_state:
     st.session_state.weather_summary = None
 
-if "sessions" not in st.session_state:
+if 'sessions' not in st.session_state:
     st.session_state.sessions = {}
     initial_name = f"Trip Planning {st.session_state.session_counter}"
     st.session_state.sessions[st.session_state.session_id] = {
@@ -114,7 +90,6 @@
         "use_weather": True,  # Default weather toggle state per session
     }
     st.session_state.session_counter += 1
->>>>>>> 31fdd4e0
 
 if 'current_session_id' not in st.session_state:
     st.session_state.current_session_id = None
@@ -122,22 +97,16 @@
 if 'sessions_page' not in st.session_state:
     st.session_state.sessions_page = 1
 
-<<<<<<< HEAD
 if 'confirm_delete' not in st.session_state:
     st.session_state.confirm_delete = None
-=======
-if "confirm_delete" not in st.session_state:
-    st.session_state.confirm_delete = None
+
+if 'auth' not in st.session_state:
+    st.session_state.auth = None
 
 def get_current_session_weather_state():
     """Get the weather toggle state for the current session."""
     current_session = st.session_state.sessions.get(st.session_state.current_session_id, {})
-    return current_session.get("use_weather", True)    
->>>>>>> 31fdd4e0
-
-if 'auth' not in st.session_state:
-    st.session_state.auth = None
-
+    return current_session.get("use_weather", True)
 
 # API communication functions
 def call_api_endpoint(
@@ -254,12 +223,6 @@
 def resend_confirmation(email: str) -> dict | None:
     return call_auth_endpoint('/resend-confirmation', {'email': email}, method='POST')
 
-<<<<<<< HEAD
-=======
-def run_ai_stream(user_message:str, session_id:str, include_events:bool=False):
-    """
-    Stream the AI model's response to a Streamlit placeholder and capture the output.
->>>>>>> 31fdd4e0
 
 def hydrate_sessions_from_backend(user_id: str) -> None:
     """Pick the most recent session from backend and load its messages; create if none."""
@@ -300,7 +263,6 @@
         st.error(f'Failed to load sessions: {e}')
 
 
-<<<<<<< HEAD
 def generate_itinerary(user_message: str, session_id: str, user_id: str = 'anonymous') -> dict | None:
     """Generate itinerary and store it in DynamoDB using FastAPI backend."""
     data = {'query': user_message, 'session_id': session_id, 'user_id': user_id}
@@ -308,19 +270,6 @@
     if result and 'itinerary' in result and 'itinerary_id' in result:
         return result
     return None
-=======
-    Returns:
-        str: The complete AI-generated response captured from the stream.
-    """
-    placeholder = st.empty()
-    writer = StreamlitWriter(placeholder)
-    with redirect_stdout(writer):
-        # Inject an environment flag read by the chain's weather builder
-        use_weather = get_current_session_weather_state()
-        os.environ["VOYAGER_USE_WEATHER"] = "1" if use_weather else "0"
-        stream_response(user_message, session_id, include_events)
-    return writer.getvalue()
->>>>>>> 31fdd4e0
 
 
 def get_session_data(session_id: str, user_id: str = 'anonymous') -> dict | None:
@@ -337,7 +286,6 @@
 def create_new_session_api(user_id: str = 'anonymous') -> dict | None:
     """Create a new session via API."""
     try:
-<<<<<<< HEAD
         data = {'user_id': user_id}
         result = call_api_endpoint('/itinerary/sessions', data, method='POST')
 
@@ -350,16 +298,6 @@
             }
         return None
 
-=======
-        import io
-        from contextlib import redirect_stdout
-        buffer = io.StringIO()
-        with redirect_stdout(buffer):
-            use_weather = get_current_session_weather_state()
-            os.environ["VOYAGER_USE_WEATHER"] = "1" if use_weather else "0"
-            full_response(user_message, session_id, include_events)
-        return buffer.getvalue()
->>>>>>> 31fdd4e0
     except Exception as e:
         st.error(f'Failed to create new session: {str(e)}')
         return None
@@ -550,10 +488,7 @@
         create_new_session()
         st.rerun()
 
-<<<<<<< HEAD
     st.markdown('---')
-=======
-    st.markdown("---")
     st.subheader("Tools")
     include_events = st.checkbox("Include available events", value=False, help="Enrich itinerary with local events")
 
@@ -563,13 +498,12 @@
     st.header("🌤️ Weather")
     use_weather = get_current_session_weather_state()
     new_use_weather = st.checkbox("Enable weather-aware recommendations", value=use_weather)
-    
+
     # Update the session-specific weather toggle
     if st.session_state.current_session_id in st.session_state.sessions:
         st.session_state.sessions[st.session_state.current_session_id]["use_weather"] = new_use_weather
 
     st.markdown("---")
->>>>>>> 31fdd4e0
 
     # Render sessions fetched from backend
     sessions_list = list_sessions_api(st.session_state.user_id)
@@ -746,15 +680,14 @@
         elif len(user_input.text) > MAX_INPUT_LENGTH:
             st.warning(f'Message too long (max {MAX_INPUT_LENGTH} characters).')
         else:
-<<<<<<< HEAD
             st.session_state.messages.append({'role': 'user', 'content': user_input.text.strip()})
 
             with st.spinner('Voyager-T800 is analyzing your request...'):
                 result = generate_itinerary(
-                    user_input.text.strip(), st.session_state.session_id, st.session_state.user_id
+                    user_input.text.strip(), st.session_state.session_id, st.session_state.user_id, include_events
                 )
 
-            if result and isinstance(result, dict):
+        if result and isinstance(result, dict):
                 assistant_response = result.get('itinerary', '')
                 itinerary_id = result.get('itinerary_id', '')
 
@@ -769,39 +702,12 @@
                 else:
                     st.warning('Assistant response is empty, not saved.')
             else:
-                st.warning('Failed to generate itinerary. Please try again.')
+            st.warning('Failed to generate itinerary. Please try again.')
 
     if hasattr(user_input, 'files') and user_input.files:
         st.session_state.messages.append({'role': 'user', 'image': user_input.files[0]})
 
     st.rerun()
-=======
-            st.session_state.messages.append({
-                "role": "user",
-                "content": user_input.text.strip()
-            })
-
-    with st.spinner("Voyager-T800 is analyzing your request..."):
-        assistant_response = run_ai_stream(user_input.text.strip(), st.session_state.session_id, include_events)
-
-        if isinstance(assistant_response, str) and assistant_response.strip():
-            cleaned = assistant_response.strip().lower()
-            if cleaned.strip().lower() not in ["error", "none", "null"]:
-                st.session_state.messages.append({
-                    "role": "assistant",
-                    "content": assistant_response.strip()
-                })
-            else:
-                logger.warning(
-                    "Assistant returned error message, not saved to session")
-                st.warning("Assistant returned an error message, not saved.")
-        else:
-            logger.warning(
-                "Assistant response is empty or invalid, not saved to session")
-            st.warning("Assistant response is empty or invalid, not saved.")
-
-        save_current_session()
-        st.rerun()
 
     if hasattr(user_input, 'files') and user_input.files:
         try:
@@ -812,6 +718,5 @@
 
         if width <MIN_LOADED_IMAGE_WIDTH or height < MIN_LOADED_IMAGE_HEIGHT:
             st.warning("Image is too small. Please, upload image of size at least {MIN_LOADED_IMAGE_WIDTH}x{MIN_LOADED_IMAGE_HEIGHT} px")
-        else:    
-            st.image(user_input.files[0], width=IMAGE_DISPLAY_WIDTH)
->>>>>>> 31fdd4e0
+        else:
+            st.image(user_input.files[0], width=IMAGE_DISPLAY_WIDTH)