--- conflicted
+++ resolved
@@ -1,6 +1,5 @@
 import os
 import re
-<<<<<<< HEAD
 import uuid
 
 from datetime import datetime
@@ -14,15 +13,6 @@
 # Configuration
 API_BASE_URL = settings.api_base_url
 STREAMLIT_ENV = settings.streamlit_env
-=======
-import logging
-from pathlib import Path
-sys.path.append(str(Path(__file__).resolve().parents[2]))
-from app.chains.itinerary_chain import full_response, stream_response
-from PIL import Image
-
-logger = logging.getLogger(__name__)
->>>>>>> cce2a6ad
 
 WELCOME_MESSAGE = (
     "🚀 Welcome to Voyager-T800! I'm your intelligent AI travel assistant. "
@@ -635,8 +625,8 @@
 
 st.markdown('---')
 
-<<<<<<< HEAD
-user_input = st.chat_input(get_dynamic_chat_placeholder())
+placeholder_text = get_dynamic_chat_placeholder()
+user_input = st.chat_input(placeholder_text, accept_file=True, file_type = ['jpg', 'jpeg', 'png'])
 
 if user_input and user_input.strip():
     if not user_input.strip():
@@ -670,45 +660,4 @@
         else:
             st.warning('Failed to generate itinerary. Please try again.')
 
-    st.rerun()
-=======
-placeholder_text = get_dynamic_chat_placeholder()
-user_input = st.chat_input(placeholder_text, accept_file=True, file_type = ['jpg', 'jpeg', 'png'])
-
-if user_input:
-    if user_input.text:
-        if not user_input.text.strip():
-            st.warning("Your message is empty.")
-        elif len(user_input.text) > MAX_INPUT_LENGTH:
-            st.warning(f"Message too long (max {MAX_INPUT_LENGTH} characters).")
-        else:
-            st.session_state.messages.append({
-                "role": "user",
-                "content": user_input.text.strip()
-            })
-
-            with st.spinner("Voyager-T800 is analyzing your request..."):
-                assistant_response = run_ai_stream(user_input.text.strip(), st.session_state.session_id)
-
-            if isinstance(assistant_response, str) and assistant_response.strip():
-                cleaned = assistant_response.strip().lower()
-                if cleaned.strip().lower() not in ["error", "none", "null"]:
-                    st.session_state.messages.append({
-                        "role": "assistant",
-                        "content": assistant_response.strip()
-                    })
-                else:
-                    logger.warning(
-                        "Assistant returned error message, not saved to session")
-                    st.warning("Assistant returned an error message, not saved.")
-            else:
-                logger.warning(
-                    "Assistant response is empty or invalid, not saved to session")
-                st.warning("Assistant response is empty or invalid, not saved.")
-
-            save_current_session()
-            st.rerun()
-
-    if hasattr(user_input, 'files') and user_input.files:
-        st.image(user_input.files[0], width=400)
->>>>>>> cce2a6ad
+    st.rerun()