--- conflicted
+++ resolved
@@ -1,10 +1,6 @@
 import logging
-<<<<<<< HEAD
+from os import getenv
 from pathlib import Path
-
-=======
-from os import getenv
->>>>>>> 00458fc0
 from dotenv import load_dotenv
 from fastapi import FastAPI
 
@@ -27,14 +23,11 @@
 
 app = FastAPI()
 app.add_middleware(RequestIDMiddleware)
-<<<<<<< HEAD
 logger = logging.getLogger(__name__)
 config_loader = ConfigLoader(project_root=Path(__file__).resolve().parents[1])
 settings = config_loader.get_settings()
 model = settings.model.openai.model_name
 
-=======
->>>>>>> 00458fc0
 
 @app.get('/')
 async def root():
