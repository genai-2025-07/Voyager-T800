import logging
import os
import time

from dotenv import load_dotenv
from langchain.memory import ConversationSummaryMemory
<<<<<<< HEAD
=======
from langchain_core.runnables import RunnablePassthrough, RunnableLambda
from langchain_groq import ChatGroq
>>>>>>> 3ac01268
from langchain.prompts import PromptTemplate
from langchain_core.runnables import RunnablePassthrough
from langchain_core.runnables.history import RunnableWithMessageHistory
<<<<<<< HEAD
from langchain_groq import ChatGroq

=======
import os
import time
from app.utils.read_prompt_from_file import load_prompt_from_file
from app.utils.itinerary_chain_utils import extract_chat_history_content, format_docs, get_rag_retriever
>>>>>>> 3ac01268
from app.memory.custom_summary_memory import SummaryChatMessageHistory
from app.utils.read_prompt_from_file import load_prompt_from_file


logger = logging.getLogger(__name__)

load_dotenv()  # Load environment variables from .env file

# Set your Groq API key in your environment variables
try:
    groq_key = os.getenv('GROQ_API_KEY')
except Exception as e:
    logger.error(f'ERROR exporting Groq API key: {e}')

# Initialize Groq LLM
# Parameterize model name and temperature via environment variables for flexibility
model_name = os.getenv('GROQ_MODEL_NAME', 'llama3-8b-8192')
temperature = float(os.getenv('GROQ_TEMPERATURE', '0.7'))

llm = ChatGroq(groq_api_key=groq_key, model=model_name, temperature=temperature, streaming=True)

try:
    itinerary_template = load_prompt_from_file('app/prompts/test_itinerary_prompt.txt')
    summary_template = load_prompt_from_file('app/prompts/test_summary_prompt.txt')
except Exception as e:
    logger.error(f'ERROR loading prompts: {e}')

<<<<<<< HEAD
prompt = PromptTemplate(input_variables=['chat_history', 'user_input'], template=itinerary_template)
=======
prompt = PromptTemplate(
    input_variables=["chat_history", "user_input", "context"],
    template=itinerary_template
)
>>>>>>> 3ac01268

memory_prompt = PromptTemplate(input_variables=['summary', 'new_lines'], template=summary_template)

# Configuration: expose token limit and session TTL via environment variables
try:
    MEMORY_MAX_TOKEN_LIMIT = int(os.getenv("SESSION_MEMORY_MAX_TOKEN_LIMIT", "1000"))
except Exception:
    MEMORY_MAX_TOKEN_LIMIT = 1000

try:
    SESSION_MEMORY_TTL_SECONDS = int(os.getenv("SESSION_MEMORY_TTL_SECONDS", "3600"))
except Exception:
    SESSION_MEMORY_TTL_SECONDS = 3600

<<<<<<< HEAD
memory = ConversationSummaryMemory(
    llm=llm,
    prompt=memory_prompt,
    max_token_limit=MEMORY_MAX_TOKEN_LIMIT
)
=======
# Configuration: expose token limit and session TTL via environment variables
try:
    MEMORY_MAX_TOKEN_LIMIT = int(os.getenv("SESSION_MEMORY_MAX_TOKEN_LIMIT", "1000"))
except Exception:
    MEMORY_MAX_TOKEN_LIMIT = 1000

try:
    SESSION_MEMORY_TTL_SECONDS = int(os.getenv("SESSION_MEMORY_TTL_SECONDS", "3600"))  
except Exception:
    SESSION_MEMORY_TTL_SECONDS = 3600

# Initialize RAG Prototype and retriever
retriever = get_rag_retriever()
>>>>>>> 3ac01268

# Chain where we will pass the last message from the chat history
chain = RunnablePassthrough.assign(
    chat_history=extract_chat_history_content,
    context=RunnableLambda(lambda x: format_docs(retriever.invoke(x["user_input"])))  # Format retrieved documents with sources and city for context
) | prompt | llm

session_memories = {}

def _cleanup_expired_sessions():
    """
    Remove session histories that have not been accessed within TTL to avoid memory leaks.
    No-op if TTL is non-positive.
    """
    try:
<<<<<<< HEAD
        chat_history = x.get('chat_history', [])
        if not isinstance(chat_history, list) or not chat_history:
            return ''
        last_msg = chat_history[-1]
        # Handle dict or object with 'content'
        if isinstance(last_msg, dict):
            return last_msg.get('content', '')
        elif hasattr(last_msg, 'content'):
            return getattr(last_msg, 'content', '')
        else:
            return str(last_msg)
    except Exception as e:
        logger.warning(f'WARNING: Failed to extract chat_history content: {e}')
        return ''


chain = RunnablePassthrough.assign(chat_history=extract_chat_history_content) | prompt | llm

session_memories = {}

def _cleanup_expired_sessions():
    """
    Remove session histories that have not been accessed within TTL to avoid memory leaks.
    No-op if TTL is non-positive.
    """
    try:
        ttl = SESSION_MEMORY_TTL_SECONDS
        now = time.time()
        expired_session_ids = []
        for s_id, entry in list(session_memories.items()):
            if not isinstance(entry, dict) or "last_access" not in entry:
                continue
            if now - entry["last_access"] > ttl:
                expired_session_ids.append(s_id)
        for s_id in expired_session_ids:
            del session_memories[s_id]
    except Exception as e:
        logging.warning(f"WARNING during session cleanup: {e}")

def get_session_memory(session_id:str):
    """
    Get or initialize a conversation memory instance for a given session.

    This function ensures that each session has its own dedicated
    `ConversationSummaryMemory` wrapped in `SummaryChatMessageHistory`
    to prevent cross-session memory bleed. If no memory exists for the
    provided session ID, a new one is created and stored.This function ensures each session has its own dedicated
    `ConversationSummaryMemory` wrapped in `SummaryChatMessageHistory`
    to prevent cross-session memory bleed.

    Features:
    - Cleans up expired sessions before returning memory.
    - Creates a new memory if none exists for the session.
    - Updates the session's last access time on each call.
    - Maintains backward compatibility with older plain history objects.

    Args: session_id (str): The unique identifier of the specific session.

    Returns: SummaryChatMessageHistory: an object that manages the chat history and conversation summary for the specified session.
    """
    _cleanup_expired_sessions()

    if llm is None:
        raise RuntimeError("LLM client is not initialized. Ensure 'llm' is configured before requesting session memory.")
    if memory_prompt is None:
        raise RuntimeError("Memory prompt is not initialized. Ensure 'memory_prompt' is configured before requesting session memory.")

    entry = session_memories.get(session_id)

    if entry is not None and not isinstance(entry, dict):
        entry = {"history": entry, "last_access": time.time()}
        session_memories[session_id] = entry

    if entry is None:
        session_summary_memory = ConversationSummaryMemory(
            llm=llm,
            prompt=memory_prompt,
            max_token_limit=MEMORY_MAX_TOKEN_LIMIT
        )
        history = SummaryChatMessageHistory(session_summary_memory)
        session_memories[session_id] = {"history": history, "last_access": time.time()}
        return history

    entry["last_access"] = time.time()
    return entry["history"]
=======
        ttl = SESSION_MEMORY_TTL_SECONDS
        if ttl <= 0:
            return  
        
        now = time.time()
        expired_session_ids = []
        for s_id, entry in list(session_memories.items()):
            if not isinstance(entry, dict) or "last_access" not in entry:
                logging.warning(f"Malformed session entry for {s_id}: {entry}")
                continue
            if now - entry["last_access"] > ttl:
                expired_session_ids.append(s_id)
        for s_id in list(expired_session_ids):
            del session_memories[s_id]
    except Exception as e:
        logging.warning(f"Session cleanup failed: {e}")

def get_session_memory(session_id:str):
    """
    Get or initialize conversation memory for a session.

    Each session gets its own `ConversationSummaryMemory` wrapped in 
    `SummaryChatMessageHistory`, preventing cross-session memory leaks.
    Expired sessions are cleaned up, new memory is created if needed,
    and the last access time is updated on each call.

    Args:
        session_id (str): Unique session identifier.

    Returns:
        SummaryChatMessageHistory: Manages chat history and summaries for the session.
    """

    _cleanup_expired_sessions()

    if llm is None:
        raise RuntimeError(f"LLM client is not initialized (llm={llm}). Ensure 'llm' is configured before requesting session memory.")
    if memory_prompt is None:
        raise RuntimeError("Memory prompt is not initialized (memory_prompt={memory_prompt}). Ensure 'memory_prompt' is configured before requesting session memory.")

    entry = session_memories.get(session_id)

    if entry is not None and not isinstance(entry, dict):
        raise TypeError("Session memory entry must be a dict, got type: {}".format(type(entry)))

    
    if entry is None:
        try:
            session_summary_memory = ConversationSummaryMemory(
            llm=llm,
            prompt=memory_prompt,
            max_token_limit=MEMORY_MAX_TOKEN_LIMIT
            )
            history = SummaryChatMessageHistory(session_summary_memory)
            if not isinstance(history, SummaryChatMessageHistory):
                raise TypeError("Failed to initialize SummaryChatMessageHistory.")
        
            session_memories[session_id] = {"history": history, "last_access": time.time()}
            return session_memories[session_id]["history"]
        except Exception as e:
            logging.error(f"Failed to initialize ConversationSummaryMemory: {e}")
            raise

    if time.time() - entry["last_access"] > 10:
        entry["last_access"] = time.time()
        return entry["history"]   
    return entry["history"]    

>>>>>>> 3ac01268

# Wrapper for message history
runnable_with_history = RunnableWithMessageHistory(
    runnable=chain,
    # Always return the same memory object for session history
    # NOTE: If we need to handle multiple sessions, we can modify this to return different memory instances based on session_id
<<<<<<< HEAD
    get_session_history=lambda session_id: get_session_memory(session_id),
    input_messages_key='user_input',
    history_messages_key='chat_history',
=======
    get_session_history= get_session_memory,
    input_messages_key="user_input",
    history_messages_key="chat_history"
>>>>>>> 3ac01268
)


def stream_response(user_input, session_id='default_session'):
    """
    Function to stream the response from the assistant (synchronous)
    """
    try:
        for chunk in runnable_with_history.stream(
            {'user_input': user_input}, config={'configurable': {'session_id': session_id}}
        ):
            content = chunk.content if hasattr(chunk, 'content') else str(chunk)

            print(content, end='', flush=True)
            time.sleep(0.025)  # Simulate a delay for streaming effect
    except Exception as e:
        logger.error(f'ERROR: {e}')


def full_response(user_input, session_id='default_session'):
    """
    Function to get the full response from the assistant without streaming (synchronous)
    """
    response = ''
    try:
        result = runnable_with_history.invoke(
            {'user_input': user_input}, config={'configurable': {'session_id': session_id}}
        )
        response = result.content if hasattr(result, 'content') else str(result)
        print(response, end='', flush=True)
        return response
    except Exception as e:
        logger.error(f'ERROR: {e}')


def main():
    """
    Main function to run the assistant
    """
    print('\n\nHey! I am your travel assistant. How can I help?')

    session_id = 'default_session'
    try:
        while True:
            user_input = input("\nQuery ('q' to quit): ")
            if user_input.lower() == 'q':
                break
            elif user_input.lower() == 'mem':
                print(f"\n\nMemory: {memory.buffer}")
                continue

            print('\n\nAnswer: ', end='')

            # Streaming response
            stream_response(user_input, session_id)

            # Response without streaming
            # full_response(user_input, session_id)

            # Debugging: Print current memory state
            # Uncomment the line below to see the memory state after each query
            # print(f"\n\nMemory: {memory.buffer}")
    except KeyboardInterrupt:
        logger.info('User interrupted the session.')


if __name__ == '__main__':
    main()<|MERGE_RESOLUTION|>--- conflicted
+++ resolved
@@ -4,25 +4,20 @@
 
 from dotenv import load_dotenv
 from langchain.memory import ConversationSummaryMemory
-<<<<<<< HEAD
-=======
 from langchain_core.runnables import RunnablePassthrough, RunnableLambda
 from langchain_groq import ChatGroq
->>>>>>> 3ac01268
+from langchain.prompts import PromptTemplate
 from langchain.prompts import PromptTemplate
 from langchain_core.runnables import RunnablePassthrough
 from langchain_core.runnables.history import RunnableWithMessageHistory
-<<<<<<< HEAD
 from langchain_groq import ChatGroq
 
-=======
-import os
-import time
+from app.memory.custom_summary_memory import SummaryChatMessageHistory
 from app.utils.read_prompt_from_file import load_prompt_from_file
 from app.utils.itinerary_chain_utils import extract_chat_history_content, format_docs, get_rag_retriever
->>>>>>> 3ac01268
 from app.memory.custom_summary_memory import SummaryChatMessageHistory
-from app.utils.read_prompt_from_file import load_prompt_from_file
+from dotenv import load_dotenv
+import logging
 
 
 logger = logging.getLogger(__name__)
@@ -48,14 +43,10 @@
 except Exception as e:
     logger.error(f'ERROR loading prompts: {e}')
 
-<<<<<<< HEAD
-prompt = PromptTemplate(input_variables=['chat_history', 'user_input'], template=itinerary_template)
-=======
 prompt = PromptTemplate(
     input_variables=["chat_history", "user_input", "context"],
     template=itinerary_template
 )
->>>>>>> 3ac01268
 
 memory_prompt = PromptTemplate(input_variables=['summary', 'new_lines'], template=summary_template)
 
@@ -70,27 +61,8 @@
 except Exception:
     SESSION_MEMORY_TTL_SECONDS = 3600
 
-<<<<<<< HEAD
-memory = ConversationSummaryMemory(
-    llm=llm,
-    prompt=memory_prompt,
-    max_token_limit=MEMORY_MAX_TOKEN_LIMIT
-)
-=======
-# Configuration: expose token limit and session TTL via environment variables
-try:
-    MEMORY_MAX_TOKEN_LIMIT = int(os.getenv("SESSION_MEMORY_MAX_TOKEN_LIMIT", "1000"))
-except Exception:
-    MEMORY_MAX_TOKEN_LIMIT = 1000
-
-try:
-    SESSION_MEMORY_TTL_SECONDS = int(os.getenv("SESSION_MEMORY_TTL_SECONDS", "3600"))  
-except Exception:
-    SESSION_MEMORY_TTL_SECONDS = 3600
-
 # Initialize RAG Prototype and retriever
 retriever = get_rag_retriever()
->>>>>>> 3ac01268
 
 # Chain where we will pass the last message from the chat history
 chain = RunnablePassthrough.assign(
@@ -106,97 +78,10 @@
     No-op if TTL is non-positive.
     """
     try:
-<<<<<<< HEAD
-        chat_history = x.get('chat_history', [])
-        if not isinstance(chat_history, list) or not chat_history:
-            return ''
-        last_msg = chat_history[-1]
-        # Handle dict or object with 'content'
-        if isinstance(last_msg, dict):
-            return last_msg.get('content', '')
-        elif hasattr(last_msg, 'content'):
-            return getattr(last_msg, 'content', '')
-        else:
-            return str(last_msg)
-    except Exception as e:
-        logger.warning(f'WARNING: Failed to extract chat_history content: {e}')
-        return ''
-
-
-chain = RunnablePassthrough.assign(chat_history=extract_chat_history_content) | prompt | llm
-
-session_memories = {}
-
-def _cleanup_expired_sessions():
-    """
-    Remove session histories that have not been accessed within TTL to avoid memory leaks.
-    No-op if TTL is non-positive.
-    """
-    try:
-        ttl = SESSION_MEMORY_TTL_SECONDS
-        now = time.time()
-        expired_session_ids = []
-        for s_id, entry in list(session_memories.items()):
-            if not isinstance(entry, dict) or "last_access" not in entry:
-                continue
-            if now - entry["last_access"] > ttl:
-                expired_session_ids.append(s_id)
-        for s_id in expired_session_ids:
-            del session_memories[s_id]
-    except Exception as e:
-        logging.warning(f"WARNING during session cleanup: {e}")
-
-def get_session_memory(session_id:str):
-    """
-    Get or initialize a conversation memory instance for a given session.
-
-    This function ensures that each session has its own dedicated
-    `ConversationSummaryMemory` wrapped in `SummaryChatMessageHistory`
-    to prevent cross-session memory bleed. If no memory exists for the
-    provided session ID, a new one is created and stored.This function ensures each session has its own dedicated
-    `ConversationSummaryMemory` wrapped in `SummaryChatMessageHistory`
-    to prevent cross-session memory bleed.
-
-    Features:
-    - Cleans up expired sessions before returning memory.
-    - Creates a new memory if none exists for the session.
-    - Updates the session's last access time on each call.
-    - Maintains backward compatibility with older plain history objects.
-
-    Args: session_id (str): The unique identifier of the specific session.
-
-    Returns: SummaryChatMessageHistory: an object that manages the chat history and conversation summary for the specified session.
-    """
-    _cleanup_expired_sessions()
-
-    if llm is None:
-        raise RuntimeError("LLM client is not initialized. Ensure 'llm' is configured before requesting session memory.")
-    if memory_prompt is None:
-        raise RuntimeError("Memory prompt is not initialized. Ensure 'memory_prompt' is configured before requesting session memory.")
-
-    entry = session_memories.get(session_id)
-
-    if entry is not None and not isinstance(entry, dict):
-        entry = {"history": entry, "last_access": time.time()}
-        session_memories[session_id] = entry
-
-    if entry is None:
-        session_summary_memory = ConversationSummaryMemory(
-            llm=llm,
-            prompt=memory_prompt,
-            max_token_limit=MEMORY_MAX_TOKEN_LIMIT
-        )
-        history = SummaryChatMessageHistory(session_summary_memory)
-        session_memories[session_id] = {"history": history, "last_access": time.time()}
-        return history
-
-    entry["last_access"] = time.time()
-    return entry["history"]
-=======
         ttl = SESSION_MEMORY_TTL_SECONDS
         if ttl <= 0:
-            return  
-        
+            return
+
         now = time.time()
         expired_session_ids = []
         for s_id, entry in list(session_memories.items()):
@@ -214,7 +99,7 @@
     """
     Get or initialize conversation memory for a session.
 
-    Each session gets its own `ConversationSummaryMemory` wrapped in 
+    Each session gets its own `ConversationSummaryMemory` wrapped in
     `SummaryChatMessageHistory`, preventing cross-session memory leaks.
     Expired sessions are cleaned up, new memory is created if needed,
     and the last access time is updated on each call.
@@ -238,7 +123,7 @@
     if entry is not None and not isinstance(entry, dict):
         raise TypeError("Session memory entry must be a dict, got type: {}".format(type(entry)))
 
-    
+
     if entry is None:
         try:
             session_summary_memory = ConversationSummaryMemory(
@@ -249,7 +134,7 @@
             history = SummaryChatMessageHistory(session_summary_memory)
             if not isinstance(history, SummaryChatMessageHistory):
                 raise TypeError("Failed to initialize SummaryChatMessageHistory.")
-        
+
             session_memories[session_id] = {"history": history, "last_access": time.time()}
             return session_memories[session_id]["history"]
         except Exception as e:
@@ -258,25 +143,18 @@
 
     if time.time() - entry["last_access"] > 10:
         entry["last_access"] = time.time()
-        return entry["history"]   
+        return entry["history"]
     return entry["history"]    
 
->>>>>>> 3ac01268
 
 # Wrapper for message history
 runnable_with_history = RunnableWithMessageHistory(
     runnable=chain,
     # Always return the same memory object for session history
     # NOTE: If we need to handle multiple sessions, we can modify this to return different memory instances based on session_id
-<<<<<<< HEAD
-    get_session_history=lambda session_id: get_session_memory(session_id),
-    input_messages_key='user_input',
-    history_messages_key='chat_history',
-=======
     get_session_history= get_session_memory,
     input_messages_key="user_input",
     history_messages_key="chat_history"
->>>>>>> 3ac01268
 )
 
 
